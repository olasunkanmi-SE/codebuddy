--- conflicted
+++ resolved
@@ -428,13 +428,10 @@
           break;
         case generativeAiModels.ANTHROPIC:
         case generativeAiModels.GROK:
-<<<<<<< HEAD
           await AnthropicWebViewProvider.webView?.webview.postMessage({
             type: "codebuddy-commands",
             message: action,
           });
-=======
->>>>>>> 37cbbe32
           await AnthropicWebViewProvider.webView?.webview.postMessage({
             type: "bot-response",
             message: formattedResponse,
