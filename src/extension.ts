--- conflicted
+++ resolved
@@ -17,10 +17,7 @@
 import { ReviewCode } from "./commands/review";
 import { EventEmitter } from "./emitter/publisher";
 import { Logger, LogLevel } from "./infrastructure/logger/logger";
-<<<<<<< HEAD
 import { dbManager } from "./infrastructure/repository/db-manager";
-=======
->>>>>>> 37cbbe32
 import { Memory } from "./memory/base";
 import { FileUploadService } from "./services/file-upload";
 import { FileWatcherService } from "./services/file-watcher";
@@ -54,7 +51,6 @@
 
 let quickFixCodeAction: vscode.Disposable;
 let agentEventEmmitter: EventEmitter;
-<<<<<<< HEAD
 let orchestrator = Orchestrator.getInstance();
 
 async function connectToDatabase(context: vscode.ExtensionContext) {
@@ -83,8 +79,6 @@
     throw new Error(error);
   }
 }
-=======
->>>>>>> 37cbbe32
 
 export async function activate(context: vscode.ExtensionContext) {
   try {
