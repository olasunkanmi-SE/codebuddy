--- conflicted
+++ resolved
@@ -2,9 +2,6 @@
 const chatMessages = document.getElementById("chat-messages");
 const chatInput = document.getElementById("chat-input");
 const chatSendButton = document.getElementById("chat-send");
-<<<<<<< HEAD
-const scrollButton = document.getElementById("scroll-button");
-=======
 
 const textArea = document.getElementById("chat-input-container");
 textArea.setAttribute('disabled', 'true')
@@ -12,7 +9,6 @@
 chatSendButton.disabled = true;
 
 let chatVisible = false;
->>>>>>> ebdfc27a
 
 chatInput.addEventListener("keydown", (event) => {
   if (event.key === "Enter") {
@@ -109,21 +105,6 @@
   vscode.postMessage({ type: "user-input", message: message });
 }
 
-function detectLanguage(code) {
-  const result = hljs.highlightAuto(code);
-  return result.language || "plaintext";
-}
-
-<<<<<<< HEAD
-window.addEventListener("message", (event) => {
-  const message = event.data;
-  if (message.type === "bot-response") {
-    addChatMessage("bot", message.message, true);
-  } else if (message.type === "user-input") {
-    addChatMessage("You", message.message, false);
-  }
-});
-=======
 window.addEventListener('message', (event) => {
     const message = event.data;
     if (message.type === 'bot-response') {
@@ -135,5 +116,4 @@
     //call code higlighter function here
     hljs.highlightAll();
 })
->>>>>>> ebdfc27a
 `;