--- conflicted
+++ resolved
@@ -322,10 +322,6 @@
     "@google/genai": "^0.7.0",
     "@google/generative-ai": "^0.21.0",
     "@googleapis/customsearch": "^3.2.0",
-<<<<<<< HEAD
-=======
-    "@libsql/client": "^0.15.5",
->>>>>>> 37cbbe32
     "@mozilla/readability": "^0.4.1",
     "@types/better-sqlite3": "^7.6.13",
     "@types/node-fetch": "^2.6.11",
